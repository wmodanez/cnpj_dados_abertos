"""
Exemplos de uso:

1. Execução padrão (Baixa todos os tipos na pasta mais recente e salva em subpasta com nome da data baixada):
   python main.py

2. Baixa e processa apenas Empresas e Sócios (salva em subpasta com nome da data baixada):
   python main.py --tipos empresas socios

3. Baixa e processa todos os tipos (salva em subpasta com nome da data baixada):
   python main.py

4. Pular o download e processar todos os tipos da pasta ZIP '../dados-abertos-zip/2023-05', salvando Parquet na subpasta 'meu_processamento_manual' (dentro de PATH_PARQUET):
   python main.py --step process --source-zip-folder ../dados-abertos-zip/2023-05 --output-subfolder meu_processamento_manual

5. Pular o download, processar apenas Simples e Sócios da pasta ZIP 'D:/MeusDownloads/CNPJ_ZIPs/2023-01', salvando Parquet na subpasta 'simples_socios' (dentro de PATH_PARQUET):
   python main.py --step process --source-zip-folder "D:/MeusDownloads/CNPJ_ZIPs/2023-01" --output-subfolder simples_socios --tipos simples socios

6. Baixa e processa apenas Empresas (salva em subpasta com nome da data baixada):
   python main.py --tipos empresas

7. Baixa e processa apenas Empresas e salvando na subpasta 'apenas_empresas' (dentro de PATH_PARQUET):
   python main.py --tipos empresas --output-subfolder apenas_empresa

8. Como o exemplo 7, mas também cria o subconjunto 'empresa_privada' no diretório de saída:
   python main.py --tipos empresas --output-subfolder apenas_empresas --criar-empresa-privada

9. Pular download E processamento, criando apenas o arquivo DuckDB a partir dos Parquets existentes na subpasta 'processamento_anterior' (dentro de PATH_PARQUET):
    python main.py --step database --output-subfolder processamento_anterior

10. Pular download, processar, e depois criar o DuckDB, usando a pasta de origem 'meus_zips/2023-05' e salvando na subpasta 'resultado':
    python main.py --step process --source-zip-folder meus_zips/2023-05 --output-subfolder resultado

11. Processar apenas estabelecimentos, criando também um subset para São Paulo (SP) na saída 'parquet/process_sp/estabelecimentos_sp':
    python main.py --tipos estabelecimentos --output-subfolder process_sp --criar-subset-uf SP

12. Baixar e processar dados de uma pasta remota específica (2023-05) em vez da pasta mais recente:
    python main.py --remote-folder 2023-05

13. Baixar arquivos de TODOS os diretórios remotos disponíveis (salvando em subpastas separadas):
    python main.py --all-folders --step download

14. Processar dados de uma pasta baixada anteriormente (aponta diretamente para a subpasta com arquivos):
    python main.py --step process --source-zip-folder pasta_zips/2023-05 --output-subfolder processados_2023_05

15. Baixar arquivos forçando download mesmo que já existam localmente ou no cache:
    python main.py --remote-folder 2023-05 --force-download

16. Processar todas as pastas no formato AAAA-MM encontradas dentro de PATH_ZIP (útil após download com --all-folders):
    python main.py --step process --process-all-folders --output-subfolder processados_completos

17. Baixar arquivos de todas as pastas remotas a partir de 2023-01 até a mais atual:
    python main.py --all-folders --from-folder 2023-01 --step download

18. Baixar e processar arquivos de todas as pastas remotas desde a mais antiga até a mais atual:
    python main.py --all-folders

19. Baixar e processar arquivos a partir de uma pasta específica (2023-06) até a mais atual:
    python main.py --all-folders --from-folder 2023-06

20. Processar todas as pastas locais no formato AAAA-MM a partir de 2023-03:
    python main.py --step process --process-all-folders --from-folder 2023-03 --output-subfolder processados_desde_2023_03

21. Baixar sequencialmente da pasta mais antiga até a mais atual, processando cada uma:
    python main.py --all-folders --from-folder 2022-01

22. Processar dados deletando os ZIPs após extração para economizar espaço:
    python main.py --tipos empresas --delete-zips-after-extract

23. Baixar e processar dados de 2023-01 até atual, deletando ZIPs após processamento:
    python main.py --all-folders --from-folder 2023-01 --delete-zips-after-extract

24. Processar todas as pastas locais deletando ZIPs para economizar espaço:
    python main.py --step process --process-all-folders --output-subfolder economizando_espaco --delete-zips-after-extract

25. Processamento conservador de espaço - apenas estabelecimentos com deleção de ZIPs:
    python main.py --tipos estabelecimentos --delete-zips-after-extract --output-subfolder estabelecimentos_sem_zips

EXEMPLOS COM CONTROLE DE INTERFACE VISUAL:

26. Download em modo silencioso (sem barras de progresso nem lista de pendentes):
    python main.py --quiet

27. Download com interface completa (barras de progresso + lista de pendentes):
    python main.py --verbose-ui

28. Download ocultando apenas as barras de progresso:
    python main.py --hide-progress

29. Download mostrando apenas as barras de progresso (oculta lista de pendentes):
    python main.py --show-progress --hide-pending

30. Processamento em modo verboso com todas as informações visuais:
    python main.py --step process --source-zip-folder ../dados/2023-05 --output-subfolder teste --verbose-ui

31. Download de todas as pastas em modo silencioso para logs limpos:
    python main.py --all-folders --quiet

32. Processamento mostrando lista de arquivos pendentes mas sem barras de progresso:
    python main.py --tipos empresas --show-pending --hide-progress

33. Download forçado com interface mínima (apenas lista de pendentes):
    python main.py --force-download --hide-progress --show-pending

34. Processamento de múltiplas pastas em modo silencioso:
    python main.py --step process --process-all-folders --output-subfolder batch_silent --quiet

35. Download de pasta específica com barras de progresso ativadas:
    python main.py --remote-folder 2024-01 --show-progress

EXEMPLOS COM LIMPEZA DE ARQUIVOS:

36. Processar dados e criar banco DuckDB, removendo arquivos parquet após criação:
    python main.py --step all --tipos empresas --cleanup-after-db

37. Processar dados e criar banco DuckDB, removendo arquivos parquet E ZIP após criação:
    python main.py --step all --tipos empresas --cleanup-all-after-db

38. Criar banco DuckDB a partir de parquets existentes e remover os parquets:
    python main.py --step database --output-subfolder processados_2023_05 --cleanup-after-db

39. Download, processamento e banco completo com limpeza total (economiza máximo espaço):
    python main.py --all-folders --from-folder 2023-01 --cleanup-all-after-db

40. Processamento conservador com deleção de ZIPs durante extração e limpeza final:
    python main.py --tipos estabelecimentos --delete-zips-after-extract --cleanup-after-db

NOTA: O download sempre salvará os arquivos em uma subpasta com o nome da pasta remota.
      Exemplo: se --remote-folder=2023-05, os arquivos serão salvos em PATH_ZIP/2023-05/.
      Ao usar --source-zip-folder, aponte diretamente para o diretório que contém os arquivos ZIP.
      
NOVO COMPORTAMENTO:
      - --from-folder especifica a pasta inicial para download/processamento sequencial
      - Sem --from-folder + --all-folders: baixa/processa da mais antiga até a mais atual
      - --process-all-folders agora suporta --from-folder para processamento sequencial local
      - --delete-zips-after-extract deleta arquivos ZIP após extração bem-sucedida (economiza espaço)
      - --cleanup-after-db deleta arquivos parquet após criação do banco DuckDB (economiza espaço)
      - --cleanup-all-after-db deleta arquivos parquet E ZIP após criação do banco (máxima economia)
      - A deleção só ocorre após verificação de que as operações foram realizadas com sucesso

CONTROLE DE INTERFACE VISUAL:
      - --quiet (-q): Modo silencioso - desativa barras de progresso e lista de pendentes
      - --verbose-ui (-v): Modo verboso - ativa barras de progresso e lista de pendentes
      - --show-progress (-pb): Força exibição de barras de progresso
      - --hide-progress (-hp): Força ocultação de barras de progresso
      - --show-pending (-sp): Força exibição da lista de arquivos pendentes
      - --hide-pending (-hf): Força ocultação da lista de arquivos pendentes
      - Argumentos específicos têm prioridade sobre modos gerais (quiet/verbose-ui)
      - Modo silencioso tem prioridade máxima sobre todos os outros argumentos
"""
import argparse
import asyncio
import datetime
import logging
import os
from multiprocessing import freeze_support
import psutil
import re
import signal
import sys
import time
import socket
import requests
from pathlib import Path

import aiohttp
from dotenv import load_dotenv
from rich.logging import RichHandler

# CARREGAR VARIÁVEIS DE AMBIENTE ANTES DAS IMPORTAÇÕES QUE DEPENDEM DELAS
load_dotenv()

# Importar versão centralizada
from src.__version__ import get_full_description

from src.async_downloader import (
    download_multiple_files, 
    get_latest_month_zip_urls, 
    get_remote_folders, 
    get_latest_remote_folder,
    _filter_urls_by_type,
    download_only_files,
    get_network_test_results
)
from src.config import config
from src.database import create_duckdb_file
from src.process.base.factory import ProcessorFactory
from src.process.processors.empresa_processor import EmpresaProcessor
from src.process.processors.estabelecimento_processor import EstabelecimentoProcessor
from src.process.processors.simples_processor import SimplesProcessor
from src.process.processors.socio_processor import SocioProcessor
from src.utils import check_basic_folders
from src.utils.time_utils import format_elapsed_time
from src.utils.statistics import global_stats

# Configurar logger global
logger = logging.getLogger(__name__)

# Imports do circuit breaker
from src.utils.global_circuit_breaker import (
    circuit_breaker,
    FailureType,
    CriticalityLevel,
    should_continue_processing,
    report_critical_failure,
    report_fatal_failure,
    register_stop_callback
)

from typing import List, Tuple

def check_internet_connection() -> bool:
    """
    Verifica se há conexão com a internet.
    
    Returns:
        bool: True se houver conexão, False caso contrário
    """
    try:
        # Tenta fazer uma requisição para um servidor confiável
        requests.get("http://www.google.com", timeout=5)
        return True
    except requests.RequestException:
        try:
            # Tenta resolver um domínio conhecido
            socket.create_connection(("8.8.8.8", 53), timeout=5)
            return True
        except OSError:
            return False

def check_disk_space() -> bool:
    """
    Verifica se há espaço suficiente em disco.
    
    Returns:
        bool: True se há espaço suficiente, False caso contrário
    """
    try:
        disk_usage = psutil.disk_usage("/")
        
        # Verificar se há pelo menos 5GB livres
        min_free_gb = 5
        free_gb = disk_usage.free / (1024**3)
        
        if free_gb < min_free_gb:
            logger.error(f"Espaço em disco insuficiente. Disponível: {free_gb:.2f}GB, Mínimo: {min_free_gb}GB")
            return False
        
        logger.info(f"Espaço em disco verificado: {free_gb:.2f}GB disponíveis")
        return True
        
    except Exception as e:
        logger.warning(f"Erro ao verificar espaço em disco: {e}")
        return True  # Assumir que está OK se não conseguir verificar

def setup_logging(log_level_str: str):
    """Configura o sistema de logging com base no nível fornecido."""
    if not os.path.exists('logs'):
        os.makedirs('logs')

    log_filename = f'logs/cnpj_process_{datetime.datetime.now().strftime("%Y%m%d_%H%M%S")}.log'
    log_format = '%(asctime)s - %(levelname)s - %(message)s'
    date_format = '%Y-%m-%d %H:%M:%S'

    # Comando de execução
    cmd_line = ' '.join(sys.argv)
    # Escreve o comando como primeira linha do log
    with open(log_filename, 'w', encoding='utf-8') as f:
        f.write(f"# Linha de comando: {cmd_line}\n")

    # Converte a string do argumento para o nível de log correspondente
    log_level = getattr(logging, log_level_str.upper(), logging.INFO)

    # Configuração do logger raiz para capturar tudo
    root_logger = logging.getLogger()
    root_logger.setLevel(log_level)

    if root_logger.hasHandlers():
        root_logger.handlers.clear()
        print("[setup_logging] Handlers de log anteriores removidos.")

    # Handler para arquivo (sem cores)
    file_handler = logging.FileHandler(log_filename, encoding='utf-8')
    file_handler.setFormatter(logging.Formatter(log_format, date_format))
    root_logger.addHandler(file_handler)

    # Handler para console (com RichHandler)
    console_handler = RichHandler(rich_tracebacks=True)
    root_logger.addHandler(console_handler)

    logger_instance = logging.getLogger(__name__)
    logger_instance.info(f"Nível de log configurado para: {logging.getLevelName(log_level)}")
    logger_instance.info(f"Linha de comando: {cmd_line}")
    return logger_instance


def print_header(text: str):
    """Imprime um cabeçalho formatado."""
    print(f"\n{'=' * 50}")
    print(f"{text}")
    print(f"{'=' * 50}\n")
    # Também logar
    logger.info("=" * 50)
    logger.info(text)
    logger.info("=" * 50)


def print_section(text: str):
    """Imprime uma seção formatada."""
    print(f"\n▶ {text}")
    # Também logar
    logger.info(f"▶ {text}")


def print_success(text: str):
    """Imprime uma mensagem de sucesso formatada."""
    print(f"✓ {text}")
    # Também logar
    logger.info(f"✓ {text}")


def print_warning(text: str):
    """Imprime uma mensagem de aviso formatada."""
    print(f"⚠ {text}")
    # Também logar
    logger.warning(f"⚠ {text}")


def print_error(text: str):
    """Imprime uma mensagem de erro formatada."""
    print(f"✗ {text}")
    # Também logar
    logger.error(f"✗ {text}")


async def run_download_process(tipos_desejados: list[str] | None = None, remote_folder: str | None = None, all_folders: bool = False, from_folder: str | None = None, quiet: bool = False, verbose_ui: bool = False, show_progress: bool = False, hide_progress: bool = False, show_pending: bool = False, hide_pending: bool = False):
    """Executa todo o processo de download de forma assíncrona.
    
    Args:
        tipos_desejados: Lista de tipos de arquivo desejados (opcional)
        remote_folder: Pasta remota específica para download (opcional)
        all_folders: Se True, baixa de todas as pastas remotas
        from_folder: Pasta local para processar arquivos já baixados
        quiet: Se True, reduz output no console
        verbose_ui: Se True, mostra interface detalhada
        show_progress: Se True, força exibição da barra de progresso
        hide_progress: Se True, força ocultação da barra de progresso
        show_pending: Se True, força exibição da lista de arquivos pendentes
        hide_pending: Se True, força ocultação da lista de arquivos pendentes
    """
    try:
        # Importar e executar teste de rede adaptativo
        try:
            network_results = await get_network_test_results()
            if network_results and not network_results.get("connected"):
                logger.warning("⚠️ Teste de rede indicou problemas de conectividade")
        except Exception as e:
            logger.warning(f"⚠️ Erro no teste de rede adaptativo: {e}. Continuando sem otimizações de rede.")
            network_results = None
        
        # Se nenhum tipo foi especificado ou lista vazia, usar a lista padrão
        if not tipos_desejados:
            tipos_desejados = ['Empresas', 'Estabelecimentos', 'Simples', 'Socios']
            logger.info("Nenhum tipo especificado. Usando tipos padrão: Empresas, Estabelecimentos, Simples, Socios")

        # Obter variáveis de ambiente
        PATH_ZIP = os.getenv('PATH_ZIP', './dados-zip')
        PATH_UNZIP = os.getenv('PATH_UNZIP', './dados-unzip')
        PATH_PARQUET = os.getenv('PATH_PARQUET', './dados-parquet')

        if not all([PATH_ZIP, PATH_UNZIP, PATH_PARQUET]):
            logger.error("Variáveis de ambiente PATH_ZIP, PATH_UNZIP ou PATH_PARQUET não definidas")
            return False, ""

        # Verificar conexão com internet
        if not check_internet_connection():
            logger.error("Sem conexão com a internet. Verifique sua conexão e tente novamente.")
            return False, ""

        # Verificar espaço em disco
        if not check_disk_space():
            logger.error("Espaço em disco insuficiente. Libere espaço e tente novamente.")
            return False, ""

        # Verificando pastas básicas
        check_basic_folders([PATH_ZIP, PATH_UNZIP, PATH_PARQUET])
        
        if not initialize_processors():
            print_error("Falha ao inicializar processadores da nova arquitetura")
            return False, ""
        print_success("Arquitetura refatorada inicializada com sucesso")
        
        # As configurações de interface já foram processadas na função main()
        # e estão disponíveis em config.pipeline
        
<<<<<<< HEAD
        # Log das configurações de interface
        logger.info(f"📊 Barra de progresso: {'✅ ativada' if config.pipeline.show_progress_bar else '❌ desativada'}")
        logger.info(f"📋 Lista de arquivos pendentes: {'✅ ativada' if config.pipeline.show_pending_files else '❌ desativada'}")
=======
        # Modo silencioso tem prioridade máxima
        if quiet:
            show_progress_bar = False
            show_pending_files = False
            logger.info("🔇 Modo silencioso ativado: interface simplificada")
        
        # Modo verboso sobrescreve padrão, mas não o modo silencioso
        elif verbose_ui:
            show_progress_bar = True
            show_pending_files = True
            logger.info("📊 Modo verboso ativado: interface completa")
        
        # Argumentos específicos têm prioridade sobre modos
        else:
            if show_progress:
                show_progress_bar = True
            elif hide_progress:
                show_progress_bar = False
            
            if show_pending:
                show_pending_files = True
            elif hide_pending:
                show_pending_files = False
        
        # Sobrescrever configurações no objeto config para uso nos downloaders
        config.pipeline.show_progress_bar = show_progress_bar
        config.pipeline.show_pending_files = show_pending_files
        
        # Log das configurações finais de interface
        logger.info(f"📊 Barra de progresso: {'✅ ativada' if show_progress_bar else '❌ desativada'}")
        logger.info(f"📋 Lista de arquivos pendentes: {'✅ ativada' if show_pending_files else '❌ desativada'}")
>>>>>>> f7e5f1e7
        
        # Obter URLs base
        base_url = os.getenv('BASE_URL', 'https://dados.rfb.gov.br/CNPJ/')
        if not base_url:
            logger.error("BASE_URL não definida no arquivo .env")
            return False, ""

        # Obter pasta de download
        download_folder = os.getenv('PATH_ZIP', './dados-zip')
        if not download_folder:
            logger.error("PATH_ZIP não definido no arquivo .env")
            return False, ""

        # Lista para armazenar resultados
        downloaded_files_count = 0
        failed_downloads_count = 0
        all_successful = True
        latest_folder = ""

        if all_folders:
            # Modo: Baixar de todas as pastas
            logger.info("Modo: Baixar de todas as pastas disponíveis")
            
            # Obter lista de pastas remotas
            remote_folders = await get_remote_folders(base_url)
            if not remote_folders:
                logger.error("Não foi possível obter a lista de pastas remotas")
                return False, ""

            logger.info(f"Encontradas {len(remote_folders)} pastas remotas")
            
            # Filtrar pastas com base no from_folder se especificado
            if from_folder:
                logger.info(f"Filtrando pastas a partir de: {from_folder}")
                # Ordenar as pastas e filtrar a partir da pasta especificada
                remote_folders_sorted = sorted(remote_folders)
                if from_folder in remote_folders_sorted:
                    start_index = remote_folders_sorted.index(from_folder)
                    remote_folders = remote_folders_sorted[start_index:]
                    logger.info(f"Baixando {len(remote_folders)} pastas a partir de {from_folder}: {', '.join(remote_folders)}")
                else:
                    logger.warning(f"Pasta inicial '{from_folder}' não encontrada. Disponíveis: {', '.join(sorted(remote_folders))}")
                    logger.info("Baixando todas as pastas disponíveis")
            else:
                # Se from_folder não especificado, ordenar da mais antiga para a mais nova
                remote_folders = sorted(remote_folders)
                logger.info(f"Baixando todas as {len(remote_folders)} pastas em ordem cronológica: {', '.join(remote_folders)}")
            
            # Processar cada pasta remota
            for folder_name in remote_folders:
                logger.info(f"Processando pasta remota: {folder_name}")
                
                # Atualizar pasta remota no cache
                if config.cache.enabled:
                    config.cache.set_remote_folder(folder_name)
                    logger.info(f"Cache configurado para pasta remota: {folder_name}")
                
                # Criar subdiretório para esta pasta remota
                folder_download_path = os.path.join(download_folder, folder_name)
                os.makedirs(folder_download_path, exist_ok=True)
                logger.info(f"Criando subdiretório para a pasta remota: {folder_download_path}")
                
                # Obter URLs dos arquivos
                zip_urls, folder_name = get_latest_month_zip_urls(base_url, folder_name)
                if not zip_urls:
                    logger.warning(f"Nenhuma URL relevante para download encontrada em {folder_name}.")
                    continue
                
                # Filtrar URLs por tipos desejados
                if tipos_desejados:
                    zip_urls, ignored = _filter_urls_by_type(zip_urls, tuple(tipos_desejados))
                    if not zip_urls:
                        logger.warning(f"Nenhuma URL relevante para download encontrada após filtrar por tipos em {folder_name}.")
                        continue
                    logger.info(f"Filtrados {ignored} URLs não desejadas. Restaram {len(zip_urls)} URLs para download.")
                
                # Log adicional para verificação de cache
                logger.info(f"Iniciando download para {folder_name} - Sistema de cache está {'ativado' if config.cache.enabled else 'desativado'}")
                
                # Verificar se o diretório do cache existe
                if config.cache.enabled and not os.path.exists(config.cache.cache_dir):
                    os.makedirs(config.cache.cache_dir, exist_ok=True)
                    logger.info(f"Diretório de cache criado: {config.cache.cache_dir}")
                
                # Usar a nova função apenas para download (sem processamento)
                try:
                    downloaded, failed = await download_only_files(
                        zip_urls,
                        folder_download_path,  # path_zip
                        force_download=os.getenv('FORCE_DOWNLOAD', '').lower() == 'true',
                        max_concurrent_downloads=config.n_workers,
                        show_progress_bar=config.pipeline.show_progress_bar,
                        show_pending_files=config.pipeline.show_pending_files
                    )
                    
                    downloaded_files_count += len(downloaded)
                    failed_downloads_count += len(failed)
                    
                    if failed:
                        logger.warning(f"{len(failed)} downloads/processamentos falharam em {folder_name}.")
                        all_successful = False
                except Exception as e:
                    logger.error(f"Erro durante downloads em {folder_name}: {e}")
                    all_successful = False
            
            # Resumo final
            logger.info(f"Download de múltiplos diretórios concluído.")
            
        else:
            # Modo: Baixar de uma pasta específica ou a mais recente
            if remote_folder:
                # Usar pasta remota especificada
                latest_folder = remote_folder
                logger.info(f"Usando pasta remota especificada: {latest_folder}")
            else:
                # Obter pasta mais recente
                latest_folder = await get_latest_remote_folder(base_url)
                if not latest_folder:
                    logger.error("Não foi possível determinar a pasta remota mais recente")
                    return False, ""
                logger.info(f"Pasta remota mais recente: {latest_folder}")

            # Atualizar pasta remota no cache
            if config.cache.enabled:
                config.cache.set_remote_folder(latest_folder)
                logger.info(f"Cache configurado para pasta remota: {latest_folder}")

            # Criar subdiretório para esta pasta remota
            folder_download_path = os.path.join(download_folder, latest_folder)
            os.makedirs(folder_download_path, exist_ok=True)
            logger.info(f"Criando subdiretório para a pasta remota: {folder_download_path}")
            
            # Obter URLs dos arquivos
            zip_urls, folder_name = get_latest_month_zip_urls(base_url, latest_folder)
            if not zip_urls:
                logger.warning(f"Nenhuma URL relevante para download encontrada em {latest_folder}.")
                return False, ""
            
            # Filtrar URLs por tipos desejados
            if tipos_desejados:
                zip_urls, ignored = _filter_urls_by_type(zip_urls, tuple(tipos_desejados))
                if not zip_urls:
                    logger.warning(f"Nenhuma URL relevante para download encontrada após filtrar por tipos em {latest_folder}.")
                    return False, ""
                logger.info(f"Filtrados {ignored} URLs não desejadas. Restaram {len(zip_urls)} URLs para download.")
            
            # Log para depuração
            logger.info(f"Iniciando download de {len(zip_urls)} arquivos relevantes para {folder_download_path}...")
            logger.info(f"Sistema de cache está {'ativado' if config.cache.enabled else 'desativado'}")
            
            # Verificar se o diretório do cache existe
            if config.cache.enabled and not os.path.exists(config.cache.cache_dir):
                os.makedirs(config.cache.cache_dir, exist_ok=True)
                logger.info(f"Diretório de cache criado: {config.cache.cache_dir}")

            # Usar a nova função apenas para download (sem processamento)
            downloaded, failed = await download_only_files(
                zip_urls,
                folder_download_path,  # path_zip
                force_download=os.getenv('FORCE_DOWNLOAD', '').lower() == 'true',
                max_concurrent_downloads=config.n_workers,
                show_progress_bar=config.pipeline.show_progress_bar,
                show_pending_files=config.pipeline.show_pending_files
            )
            
            downloaded_files_count = len(downloaded)
            failed_downloads_count = len(failed)
            
            if failed:
                logger.warning(f"{len(failed)} downloads/processamentos falharam.")
                all_successful = False
                    
            logger.info("Processo de download concluído.")

            if failed:
                logger.error(f"{len(failed)} downloads falharam. Verifique os logs acima.")
                if not downloaded:  # Se nenhum arquivo foi baixado com sucesso
                    return False, ""
                logger.warning("Continuando processamento com os arquivos baixados com sucesso.")

        # Resumo final
        logger.info("=" * 50)
        logger.info("RESUMO DO PROCESSO DE DOWNLOAD:")
        logger.info("=" * 50)
        logger.info(f"Total de arquivos baixados com sucesso: {downloaded_files_count}")
        logger.info(f"Total de downloads com falha: {failed_downloads_count}")
        logger.info(f"Processo {'completo' if all_successful else 'com falhas'}")
        logger.info("=" * 50)

        return all_successful, latest_folder if not all_folders else ""

    except Exception as e:
        logger.error(f"Erro durante o processo de download: {str(e)}")
        return False, ""


def initialize_processors():
    try:
        # Registrar todos os processadores na factory
        ProcessorFactory.register("empresa", EmpresaProcessor)
        ProcessorFactory.register("estabelecimento", EstabelecimentoProcessor)
        ProcessorFactory.register("simples", SimplesProcessor)
        ProcessorFactory.register("socio", SocioProcessor)
        
        registered = ProcessorFactory.get_registered_processors()
        logger.info(f"✅ Processadores registrados: {', '.join(registered)}")
        return True
    except Exception as e:
        logger.error(f"❌ Erro ao inicializar processadores: {e}")
        return False

async def optimized_download_and_process_pipeline(
    urls: List[str], 
    source_zip_path: str, 
    unzip_path: str, 
    output_parquet_path: str,
    tipos_a_processar: List[str],
    delete_zips_after_extract: bool = False,
    force_download: bool = False,
    **processing_options
) -> dict:
    """
    Pipeline otimizado que inicia o processamento assim que cada arquivo é verificado/baixado.
    
    Args:
        urls: Lista de URLs para download
        source_zip_path: Diretório onde salvar os arquivos baixados
        unzip_path: Diretório temporário para extração
        output_parquet_path: Diretório de saída dos arquivos Parquet
        tipos_a_processar: Lista de tipos a processar
        delete_zips_after_extract: Se True, deleta ZIPs após extração
        force_download: Se True, força o download mesmo que o arquivo já exista
        **processing_options: Opções específicas de processamento
        
    Returns:
        dict: Resultado do processamento com informações de cada tipo
    """
    import asyncio
    import aiohttp
    import time
    import os
    from src.process.base.factory import ProcessorFactory
    from src.async_downloader import download_file, get_network_test_results
    
    logger.info("🚀 Iniciando pipeline otimizado de download e processamento")
    
    # Inicializar processadores
    processors = {}
    processing_results = {}
    
    for tipo in tipos_a_processar:
        processor_key = {
            'empresas': 'empresa',
            'estabelecimentos': 'estabelecimento', 
            'simples': 'simples',
            'socios': 'socio'
        }.get(tipo.lower())
        
        if processor_key:
            try:
                processor = ProcessorFactory.create(
                    processor_key,
                    source_zip_path,
                    unzip_path, 
                    output_parquet_path,
                    delete_zips_after_extract=delete_zips_after_extract,
                    **processing_options
                )
                processors[processor_key] = processor
                processing_results[tipo] = {'success': False, 'time': 0, 'files_processed': 0}
                logger.info(f"✅ Processador '{processor_key}' criado com sucesso")
            except Exception as e:
                logger.error(f"❌ Erro ao criar processador '{processor_key}': {e}")
                processing_results[tipo] = {'success': False, 'time': 0, 'error': str(e)}
    
    # Obter configurações de rede
    network_results = await get_network_test_results()
    max_concurrent_downloads = min(6, network_results["recommendations"]["max_concurrent_downloads"])
    
    logger.info(f"🌐 Rede: {network_results['quality']['connection_quality']}")
    logger.info(f"🔧 Downloads simultâneos: {max_concurrent_downloads}")
    
    # Configurar semáforos
    download_semaphore = asyncio.Semaphore(max_concurrent_downloads)
    
    # Listas para rastreamento
    successful_downloads = []
    failed_downloads = []
    processed_files = {}
    
    # Função para processar arquivo imediatamente após download/verificação
    async def process_file_immediately(file_path: str, filename: str) -> bool:
        """Processa um arquivo assim que ele está disponível."""
        # Determinar tipo do processador baseado no nome do arquivo
        processor_key = None
        tipo_original = None
        
        if filename.startswith('Empr'):
            processor_key = 'empresa'
            tipo_original = 'empresas'
        elif filename.startswith('Estabele'):
            processor_key = 'estabelecimento'
            tipo_original = 'estabelecimentos'
        elif filename.startswith('Simples'):
            processor_key = 'simples'
            tipo_original = 'simples'
        elif filename.startswith('Socio'):
            processor_key = 'socio'
            tipo_original = 'socios'
        
        if not processor_key or processor_key not in processors:
            logger.warning(f"⚠️ Processador não encontrado para {filename}")
            return False
        
        try:
            start_time = time.time()
            logger.info(f"🔄 Iniciando processamento de {filename}")
            
            processor = processors[processor_key]
            success = processor.process_single_zip(filename, source_zip_path, unzip_path, output_parquet_path)
            
            elapsed_time = time.time() - start_time
            
            if success:
                logger.info(f"✅ {filename} processado com sucesso em {elapsed_time:.1f}s")
                if processor_key not in processed_files:
                    processed_files[processor_key] = []
                processed_files[processor_key].append(filename)
                
                # Atualizar resultados
                processing_results[tipo_original]['files_processed'] += 1
                return True
            else:
                logger.error(f"❌ Falha ao processar {filename}")
                return False
                
        except Exception as e:
            logger.error(f"❌ Erro no processamento de {filename}: {e}")
            return False
    
    # Função para verificar/baixar e processar imediatamente
    async def download_and_process_immediately(url: str, session: aiohttp.ClientSession):
        """Baixa/verifica um arquivo e o processa imediatamente."""
        filename = os.path.basename(url)
        destination_path = os.path.join(source_zip_path, filename)
        
        try:
            async with download_semaphore:
                # Verificar se arquivo já existe
                if os.path.exists(destination_path) and not force_download:
                    logger.info(f"✅ Arquivo {filename} já existe. Processando imediatamente...")
                    successful_downloads.append(destination_path)
                    
                    # Processar imediatamente
                    await process_file_immediately(destination_path, filename)
                    return
                
                # Fazer download diretamente sem usar download_file problemático
                logger.info(f"📥 Baixando {filename}...")
                try:
                    async with session.get(url) as response:
                        if response.status == 200:
                            with open(destination_path, 'wb') as f:
                                async for chunk in response.content.iter_chunked(8192):
                                    f.write(chunk)
                            logger.info(f"✅ Download de {filename} concluído")
                            successful_downloads.append(destination_path)
                            
                            # Processar imediatamente após download
                            await process_file_immediately(destination_path, filename)
                        else:
                            error_msg = f"HTTP {response.status}"
                            logger.error(f"❌ Erro no download de {filename}: {error_msg}")
                            failed_downloads.append((filename, error_msg))
                except Exception as download_error:
                    logger.error(f"❌ Erro no download de {filename}: {download_error}")
                    failed_downloads.append((filename, str(download_error)))
            
        except Exception as e:
            logger.error(f"❌ Erro inesperado com {filename}: {e}")
            failed_downloads.append((filename, e))
    
    # Executar downloads e processamentos em paralelo
    start_time = time.time()
    
    async with aiohttp.ClientSession(
        timeout=aiohttp.ClientTimeout(total=3600, connect=30),
        connector=aiohttp.TCPConnector(limit=100, limit_per_host=20)
    ) as session:
        
        # Criar tasks para todos os URLs
        tasks = [download_and_process_immediately(url, session) for url in urls]
        
        logger.info(f"🚀 Iniciando pipeline com {len(tasks)} arquivos...")
        logger.info("📊 Cada arquivo será processado assim que for verificado/baixado")
        
        # Executar todas as tasks em paralelo
        await asyncio.gather(*tasks, return_exceptions=True)
    
    total_time = time.time() - start_time
    
    # Calcular estatísticas finais
    for tipo in tipos_a_processar:
        processor_key = {
            'empresas': 'empresa',
            'estabelecimentos': 'estabelecimento', 
            'simples': 'simples',
            'socios': 'socio'
        }.get(tipo.lower())
        
        if processor_key in processed_files:
            files_count = len(processed_files[processor_key])
            processing_results[tipo]['success'] = files_count > 0
            processing_results[tipo]['files_processed'] = files_count
        
        processing_results[tipo]['time'] = total_time
    
    # Log do resumo
    logger.info("=" * 60)
    logger.info("📊 RESUMO DO PIPELINE OTIMIZADO:")
    logger.info("=" * 60)
    logger.info(f"⏱️  Tempo total: {format_elapsed_time(total_time)}")
    logger.info(f"📥 Downloads bem-sucedidos: {len(successful_downloads)}")
    logger.info(f"❌ Downloads com falha: {len(failed_downloads)}")
    
    for tipo, result in processing_results.items():
        if isinstance(result, dict) and 'success' in result:
            status = "✅ SUCESSO" if result['success'] else "❌ FALHA"
            files_processed = result.get('files_processed', 0)
            logger.info(f"{tipo.upper()}: {status} - {files_processed} arquivos processados")
    
    logger.info("=" * 60)
    
    # Determinar sucesso geral
    all_success = all(result.get('success', False) for result in processing_results.values() if isinstance(result, dict) and 'success' in result)
    processing_results['all_ok'] = all_success
    processing_results['total_time'] = total_time
    processing_results['downloads_successful'] = len(successful_downloads)
    processing_results['downloads_failed'] = len(failed_downloads)
    
    return processing_results

def process_with_new_architecture(processor_type: str, source_zip_path: str, unzip_path: str, 
                                 output_parquet_path: str, delete_zips_after_extract: bool = False, **options) -> bool:
    """
    Args:
        processor_type: Tipo do processador ('empresa', 'estabelecimento', 'simples', 'socio')
        source_zip_path: Caminho dos arquivos ZIP
        unzip_path: Caminho temporário para extração
        output_parquet_path: Caminho de saída dos parquets
        delete_zips_after_extract: Se True, deleta ZIPs após extração bem-sucedida
        **options: Opções específicas do processador
    
    Returns:
        bool: True se processamento foi bem-sucedido
    """
    try:
        # Criar processador usando factory
        processor = ProcessorFactory.create(
            processor_type,
            source_zip_path,
            unzip_path,
            output_parquet_path,
            delete_zips_after_extract=delete_zips_after_extract,
            **options
        )
        
        # Encontrar arquivos ZIP relevantes
        if processor_type == "empresa":
            pattern = "Empr"
        elif processor_type == "estabelecimento":
            pattern = "Estabele"
        elif processor_type == "simples":
            pattern = "Simples"
        elif processor_type == "socio":
            pattern = "Socio"
        else:
            logger.error(f"Tipo de processador desconhecido: {processor_type}")
            return False
        
        zip_files = [f for f in os.listdir(source_zip_path) 
                    if f.startswith(pattern) and f.endswith('.zip')]
        
        if not zip_files:
            logger.warning(f"Nenhum arquivo ZIP encontrado para {processor_type}")
            return True  # Não é erro se não há arquivos
        
        logger.info(f"Arquivos {processor_type} encontrados: {len(zip_files)}")
        
        # Processar cada arquivo ZIP
        success_count = 0
        for zip_file in zip_files:
            try:
                file_path = os.path.join(source_zip_path, zip_file)
                file_size_mb = os.path.getsize(file_path) / (1024 * 1024)
                logger.info(f"Processando {zip_file}: {file_size_mb:.1f}MB")
                
                # Processar arquivo usando o novo sistema com todos os argumentos necessários
                success = processor.process_single_zip(zip_file, source_zip_path, unzip_path, output_parquet_path, **options)
                
                if success:
                    success_count += 1
                    logger.info(f"✅ {zip_file} processado com sucesso")
                else:
                    logger.error(f"❌ Falha ao processar {zip_file}")
                    
            except Exception as e:
                logger.error(f"❌ Erro ao processar {zip_file}: {e}")
        
        # Verificar se todos foram processados com sucesso
        all_success = success_count == len(zip_files)
        logger.info(f"Processamento {processor_type}: {success_count}/{len(zip_files)} arquivos processados com sucesso")
        
        return all_success
        
    except Exception as e:
        logger.error(f"❌ Erro no processamento {processor_type}: {e}")
        return False

def find_date_folders(base_path: str, from_folder: str | None = None) -> list[str]:
    """
    Encontra todas as pastas no formato AAAA-MM no diretório especificado.
    
    Args:
        base_path: Caminho base para procurar as pastas
        from_folder: Pasta inicial para filtrar (formato AAAA-MM), se None, inclui todas
        
    Returns:
        Lista de pastas no formato AAAA-MM ordenadas cronologicamente
    """
    if not os.path.exists(base_path):
        return []
    
    # Padrão regex para pastas no formato AAAA-MM
    date_pattern = re.compile(r'^\d{4}-\d{2}$')
    
    # Encontrar todas as pastas que correspondem ao padrão
    date_folders = []
    for item in os.listdir(base_path):
        item_path = os.path.join(base_path, item)
        if os.path.isdir(item_path) and date_pattern.match(item):
            date_folders.append(item)
    
    # Ordenar cronologicamente
    date_folders.sort()
    
    # Filtrar a partir da pasta especificada se fornecida
    if from_folder and from_folder in date_folders:
        start_index = date_folders.index(from_folder)
        date_folders = date_folders[start_index:]
        logger.info(f"Processando pastas a partir de {from_folder}: {', '.join(date_folders)}")
    elif from_folder:
        logger.warning(f"Pasta inicial '{from_folder}' não encontrada. Disponíveis: {', '.join(date_folders)}")
        logger.info("Processando todas as pastas encontradas")
    
    return date_folders

def process_folder(source_zip_path, unzip_path, output_parquet_path, 
                 tipos_list, criar_empresa_privada, criar_subset_uf,
                 tipos_a_processar, delete_zips_after_extract: bool = False) -> dict:
    """
    Args:
        source_zip_path: Caminho para os ZIPs
        unzip_path: Caminho para extrair arquivos
        output_parquet_path: Caminho para salvar parquets
        tipos_list: Lista de tipos a serem processados
        criar_empresa_privada: Flag para criar subset empresas privadas
        criar_subset_uf: Flag para criar subset por UF
        tipos_a_processar: Lista de tipos a processar
        delete_zips_after_extract: Se True, deleta ZIPs após extração
        
    Returns:
        dict: Dicionário com o status de cada tipo e tempo de processamento
    """
    logger = logging.getLogger(__name__)
    logger.info(f"Caminho para salvar parquets: {output_parquet_path}")
    
    # Extrair a pasta remota do caminho dos ZIPs (para usar na estrutura de diretórios)
    remote_folder = os.path.basename(os.path.normpath(source_zip_path))
    logger.info(f"Pasta remota extraída do caminho: {remote_folder}")
    
    all_ok = True
    processing_results = {}
    total_start_time = time.time()
    
    # Mostrar informações sobre recursos do sistema antes de iniciar
    cpu_count = os.cpu_count() or 4
    memory = psutil.virtual_memory()
    disk = psutil.disk_usage(output_parquet_path)
    
    logger.info("=" * 60)
    logger.info("INFORMAÇÕES DO SISTEMA PARA PROCESSAMENTO:")
    logger.info("=" * 60)
    logger.info(f"CPUs disponíveis: {cpu_count}")
    logger.info(f"Memória total: {memory.total / (1024**3):.1f}GB")
    logger.info(f"Memória disponível: {memory.available / (1024**3):.1f}GB ({memory.percent:.1f}% em uso)")
    logger.info(f"Espaço em disco disponível: {disk.free / (1024**3):.1f}GB")
    logger.info(f"Tipos a processar: {', '.join(tipos_a_processar)}")
    logger.info("=" * 60)
    
    # Contador de estatísticas antes do processamento
    stats_before = len(global_stats.processing_stats)
    logger.info(f"Estatísticas de processamento antes: {stats_before} registros")
    
    # Processa Empresas
    if 'empresas' in tipos_a_processar:
        if 'Empresas' in tipos_list or 'empresas' in tipos_list:
            logger.info("🏢 INICIANDO PROCESSAMENTO DE EMPRESAS")
            logger.info("=" * 50)
            start_time = time.time()
            
            # Mostrar informações sobre arquivos a processar
            zip_files = [f for f in os.listdir(source_zip_path) if f.startswith('Empr') and f.endswith('.zip')]
            logger.info(f"Arquivos de empresas encontrados: {len(zip_files)}")
            for i, zip_file in enumerate(zip_files, 1):
                file_path = os.path.join(source_zip_path, zip_file)
                file_size_mb = os.path.getsize(file_path) / (1024 * 1024)
                logger.info(f"  {i:2d}. {zip_file}: {file_size_mb:.1f}MB")
            
            empresas_ok = process_with_new_architecture(
                "empresa", source_zip_path, unzip_path, output_parquet_path, 
                delete_zips_after_extract=delete_zips_after_extract,
                create_private=criar_empresa_privada
            )
            end_time = time.time()
            elapsed_time = end_time - start_time
            
            processing_results['empresas'] = {
                'success': empresas_ok,
                'time': elapsed_time
            }
            
            status_emoji = "✅" if empresas_ok else "❌"
            logger.info("=" * 50)
            logger.info(f"{status_emoji} EMPRESAS CONCLUÍDO - Tempo: {format_elapsed_time(elapsed_time)}")
            logger.info("=" * 50)
                
            if not empresas_ok:
                logger.error("Erro no processamento de empresas.")
                all_ok = False
    
    # Processa Estabelecimentos
    if 'estabelecimentos' in tipos_a_processar:
        if 'Estabelecimentos' in tipos_list or 'estabelecimentos' in tipos_list:
            logger.info("🏪 INICIANDO PROCESSAMENTO DE ESTABELECIMENTOS")
            logger.info("=" * 50)
            start_time = time.time()
            uf_subset = None
            
            # Mostrar informações sobre arquivos a processar
            zip_files = [f for f in os.listdir(source_zip_path) if f.startswith('Estabele') and f.endswith('.zip')]
            logger.info(f"Arquivos de estabelecimentos encontrados: {len(zip_files)}")
            total_size_mb = 0
            for i, zip_file in enumerate(zip_files, 1):
                file_path = os.path.join(source_zip_path, zip_file)
                file_size_mb = os.path.getsize(file_path) / (1024 * 1024)
                total_size_mb += file_size_mb
                logger.info(f"  {i:2d}. {zip_file}: {file_size_mb:.1f}MB")
            logger.info(f"Tamanho total dos arquivos: {total_size_mb:.1f}MB ({total_size_mb/1024:.1f}GB)")
            
            # Se criar_subset_uf foi especificado, extrai a sigla da UF
            if criar_subset_uf:
                if isinstance(criar_subset_uf, str) and len(criar_subset_uf) == 2:
                    uf_subset = criar_subset_uf.upper()
                    logger.info(f"Criando subset de estabelecimentos para UF: {uf_subset}")
                else:
                    logger.warning(f"Valor inválido para subset UF: {criar_subset_uf}. Ignorando.")
            
            estab_ok = process_with_new_architecture(
                "estabelecimento", source_zip_path, unzip_path, output_parquet_path, 
                delete_zips_after_extract=delete_zips_after_extract,
                uf_subset=uf_subset
            )
            end_time = time.time()
            elapsed_time = end_time - start_time
            
            processing_results['estabelecimentos'] = {
                'success': estab_ok,
                'time': elapsed_time
            }
            
            status_emoji = "✅" if estab_ok else "❌"
            logger.info("=" * 50)
            logger.info(f"{status_emoji} ESTABELECIMENTOS CONCLUÍDO - Tempo: {format_elapsed_time(elapsed_time)}")
            logger.info("=" * 50)
            
            if not estab_ok:
                logger.error("Erro no processamento de estabelecimentos.")
                all_ok = False
    
    # Processa Simples Nacional
    if 'simples' in tipos_a_processar:
        if 'Simples' in tipos_list or 'simples' in tipos_list:
            logger.info("📋 INICIANDO PROCESSAMENTO DO SIMPLES NACIONAL")
            logger.info("=" * 50)
            start_time = time.time()
            
            # Mostrar informações sobre arquivos a processar
            zip_files = [f for f in os.listdir(source_zip_path) if f.startswith('Simples') and f.endswith('.zip')]
            logger.info(f"Arquivos do Simples Nacional encontrados: {len(zip_files)}")
            for i, zip_file in enumerate(zip_files, 1):
                file_path = os.path.join(source_zip_path, zip_file)
                file_size_mb = os.path.getsize(file_path) / (1024 * 1024)
                logger.info(f"  {i:2d}. {zip_file}: {file_size_mb:.1f}MB")
            
            simples_ok = process_with_new_architecture(
                "simples", source_zip_path, unzip_path, output_parquet_path,
                delete_zips_after_extract=delete_zips_after_extract
            )
            end_time = time.time()
            elapsed_time = end_time - start_time
            
            processing_results['simples'] = {
                'success': simples_ok,
                'time': elapsed_time
            }
            
            status_emoji = "✅" if simples_ok else "❌"
            logger.info("=" * 50)
            logger.info(f"{status_emoji} SIMPLES NACIONAL CONCLUÍDO - Tempo: {format_elapsed_time(elapsed_time)}")
            logger.info("=" * 50)
            
            if not simples_ok:
                logger.error("Erro no processamento do simples nacional.")
                all_ok = False
    
    # Processa Sócios
    if 'socios' in tipos_a_processar:
        if 'Socios' in tipos_list or 'socios' in tipos_list:
            logger.info("👥 INICIANDO PROCESSAMENTO DE SÓCIOS")
            logger.info("=" * 50)
            start_time = time.time()
            
            # Mostrar informações sobre arquivos a processar
            zip_files = [f for f in os.listdir(source_zip_path) if f.startswith('Socio') and f.endswith('.zip')]
            logger.info(f"Arquivos de sócios encontrados: {len(zip_files)}")
            for i, zip_file in enumerate(zip_files, 1):
                file_path = os.path.join(source_zip_path, zip_file)
                file_size_mb = os.path.getsize(file_path) / (1024 * 1024)
                logger.info(f"  {i:2d}. {zip_file}: {file_size_mb:.1f}MB")
            
            socios_ok = process_with_new_architecture(
                "socio", source_zip_path, unzip_path, output_parquet_path,
                delete_zips_after_extract=delete_zips_after_extract
            )
            end_time = time.time()
            elapsed_time = end_time - start_time
            
            processing_results['socios'] = {
                'success': socios_ok,
                'time': elapsed_time
            }
            
            status_emoji = "✅" if socios_ok else "❌"
            logger.info("=" * 50)
            logger.info(f"{status_emoji} SÓCIOS CONCLUÍDO - Tempo: {format_elapsed_time(elapsed_time)}")
            logger.info("=" * 50)
            
            if not socios_ok:
                logger.error("Erro no processamento de sócios.")
                all_ok = False
    
    # Calcular tempo total
    total_elapsed_time = time.time() - total_start_time
    processing_results['total_time'] = total_elapsed_time
    processing_results['all_ok'] = all_ok
    
    # Verificar estatísticas coletadas
    stats_after = len(global_stats.processing_stats)
    stats_collected = stats_after - stats_before
    logger.info(f"Estatísticas de processamento coletadas: {stats_collected} novos registros")
    logger.info(f"Total de estatísticas de processamento: {stats_after} registros")
    
    # Logar resumo de processamento
    logger.info("=" * 60)
    logger.info("📊 RESUMO FINAL DO PROCESSAMENTO:")
    logger.info("=" * 60)
    for tipo, resultado in processing_results.items():
        if tipo != 'total_time' and tipo != 'all_ok':
            status = "✅ SUCESSO" if resultado['success'] else "❌ FALHA"
            logger.info(f"{tipo.upper()}: {status} - Tempo: {format_elapsed_time(resultado['time'])}")
    logger.info("-" * 60)
    logger.info(f"⏱️  TEMPO DE PROCESSAMENTO DOS DADOS: {format_elapsed_time(total_elapsed_time)}")
    status_final = "✅ SUCESSO COMPLETO" if all_ok else "❌ FALHA PARCIAL/TOTAL"
    logger.info(f"🎯 STATUS GERAL: {status_final}")
    logger.info("=" * 60)
    
    return processing_results

def cleanup_after_database(parquet_folder: str, zip_folder: str = "", cleanup_parquet: bool = False, cleanup_zip: bool = False) -> bool:
    """
    Realiza limpeza de arquivos após criação bem-sucedida do banco DuckDB.
    
    Args:
        parquet_folder: Pasta contendo os arquivos parquet
        zip_folder: Pasta contendo os arquivos ZIP (opcional)
        cleanup_parquet: Se deve deletar os arquivos parquet
        cleanup_zip: Se deve deletar os arquivos ZIP
        
    Returns:
        bool: True se limpeza foi bem-sucedida, False caso contrário
    """
    success = True
    
    if not cleanup_parquet and not cleanup_zip:
        logger.debug("Nenhuma limpeza solicitada")
        return True
    
    print_section("Realizando limpeza de arquivos")
    
    try:
        # Contadores para estatísticas
        parquet_files_deleted = 0
        parquet_size_freed = 0
        zip_files_deleted = 0
        zip_size_freed = 0
        
        # Limpar arquivos parquet se solicitado
        if cleanup_parquet and os.path.exists(parquet_folder):
            logger.info(f"Iniciando limpeza de arquivos parquet em: {parquet_folder}")
            
            for root, dirs, files in os.walk(parquet_folder):
                for file in files:
                    if file.endswith('.parquet'):
                        file_path = os.path.join(root, file)
                        try:
                            file_size = os.path.getsize(file_path)
                            os.remove(file_path)
                            parquet_files_deleted += 1
                            parquet_size_freed += file_size
                            logger.debug(f"Arquivo parquet deletado: {file}")
                        except Exception as e:
                            logger.error(f"Erro ao deletar arquivo parquet {file}: {e}")
                            success = False
            
            # Remover diretórios vazios
            try:
                for root, dirs, files in os.walk(parquet_folder, topdown=False):
                    for dir_name in dirs:
                        dir_path = os.path.join(root, dir_name)
                        try:
                            if not os.listdir(dir_path):  # Se diretório está vazio
                                os.rmdir(dir_path)
                                logger.debug(f"Diretório vazio removido: {dir_name}")
                        except OSError:
                            pass  # Diretório não está vazio ou erro de permissão
            except Exception as e:
                logger.warning(f"Erro ao remover diretórios vazios: {e}")
        
        # Limpar arquivos ZIP se solicitado
        if cleanup_zip and zip_folder and os.path.exists(zip_folder):
            logger.info(f"Iniciando limpeza de arquivos ZIP em: {zip_folder}")
            
            for root, dirs, files in os.walk(zip_folder):
                for file in files:
                    if file.endswith('.zip'):
                        file_path = os.path.join(root, file)
                        try:
                            file_size = os.path.getsize(file_path)
                            os.remove(file_path)
                            zip_files_deleted += 1
                            zip_size_freed += file_size
                            logger.debug(f"Arquivo ZIP deletado: {file}")
                        except Exception as e:
                            logger.error(f"Erro ao deletar arquivo ZIP {file}: {e}")
                            success = False
        
        # Exibir estatísticas da limpeza
        total_size_freed = parquet_size_freed + zip_size_freed
        total_files_deleted = parquet_files_deleted + zip_files_deleted
        
        if total_files_deleted > 0:
            size_freed_mb = total_size_freed / (1024 * 1024)
            size_freed_gb = size_freed_mb / 1024
            
            logger.info(f"Limpeza concluída:")
            if parquet_files_deleted > 0:
                parquet_mb = parquet_size_freed / (1024 * 1024)
                logger.info(f"  - Arquivos parquet: {parquet_files_deleted} arquivos, {parquet_mb:.2f} MB liberados")
            
            if zip_files_deleted > 0:
                zip_mb = zip_size_freed / (1024 * 1024)
                logger.info(f"  - Arquivos ZIP: {zip_files_deleted} arquivos, {zip_mb:.2f} MB liberados")
            
            if size_freed_gb >= 1:
                print_success(f"Limpeza concluída: {total_files_deleted} arquivos removidos, {size_freed_gb:.2f} GB liberados")
            else:
                print_success(f"Limpeza concluída: {total_files_deleted} arquivos removidos, {size_freed_mb:.2f} MB liberados")
        else:
            print_warning("Nenhum arquivo foi removido durante a limpeza")
        
        return success
        
    except Exception as e:
        logger.error(f"Erro durante limpeza de arquivos: {e}")
        print_error(f"Erro durante limpeza: {e}")
        return False

def main():
    """Função principal de execução."""
    return asyncio.run(async_main())

async def async_main():
    """Função principal assíncrona de execução."""
    global overall_success
    overall_success = True
    
    start_time = time.time()  # Definir start_time no início
    
    # Inicializar variáveis de tempo para evitar erros
    download_time = 0.0
    process_time = 0.0
    db_time = 0.0
    latest_folder = ""
    
    # Parser de argumentos
    parser = argparse.ArgumentParser(
        description=get_full_description()
    )
    
    parser.add_argument('--tipos', '-t', nargs='+', choices=['empresas', 'estabelecimentos', 'simples', 'socios'],
                         default=[], help='Tipos de dados a serem processados. Se não especificado, processa todos (relevante para steps \'process\' e \'all\').')
    parser.add_argument('--step', '-s', choices=['download', 'process', 'database', 'all'], default='all',
                         help='Etapa a ser executada. Padrão: all')
    parser.add_argument('--quiet', '-q', action='store_true',
                         help='Modo silencioso - reduz drasticamente as saídas no console')
    parser.add_argument('--verbose-ui', '-v', action='store_true',
                         help='Interface visual mais completa - só funciona com UI interativo')
    parser.add_argument('--log-level', '-l', choices=['DEBUG', 'INFO', 'WARNING', 'ERROR'], default='INFO',
                         help='Nível de logging. Padrão: INFO')
    parser.add_argument('--remote-folder', '-r', type=str, 
                         help='Usar uma pasta específica do servidor (formato AAAA-MM). Exemplo: 2024-05')
    parser.add_argument('--all-folders', '-a', action='store_true',
                         help='Baixar de todas as pastas disponíveis do servidor. Sobrescreve --remote-folder')
    parser.add_argument('--from-folder', '-f', type=str,
                         help='Iniciar download/processamento a partir de uma pasta específica (formato AAAA-MM)')
    parser.add_argument('--force-download', '-F', action='store_true',
                         help='Forçar download mesmo que arquivo já exista')
    parser.add_argument('--criar-empresa-privada', '-E', action='store_true',
                         help='Criar subconjunto de empresas privadas (apenas para empresas)')
    parser.add_argument('--criar-subset-uf', '-U', type=str, metavar='UF',
                         help='Criar subconjunto por UF (apenas para estabelecimentos). Ex: --criar-subset-uf SP')
    parser.add_argument('--output-subfolder', '-o', type=str,
                         help='Nome da subpasta onde salvar os arquivos parquet')
    parser.add_argument('--source-zip-folder', '-z', type=str,
                         help='Pasta de origem dos arquivos ZIP (para step \'process\')')
    parser.add_argument('--process-all-folders', '-p', action='store_true',
                         help='Processar todas as pastas de data (formato AAAA-MM) em PATH_ZIP')
    parser.add_argument('--delete-zips-after-extract', '-d', action='store_true',
                         help='Deletar arquivos ZIP após extração bem-sucedida (economiza espaço)')
    parser.add_argument('--cleanup-after-db', '-c', action='store_true',
                         help='Deletar arquivos parquet após criação do banco DuckDB (economiza espaço)')
    parser.add_argument('--cleanup-all-after-db', '-C', action='store_true',
                         help='Deletar arquivos parquet E ZIP após criação do banco (máxima economia)')
    parser.add_argument('--show-progress', '-P', action='store_true',
                         help='Forçar exibição da barra de progresso (sobrescreve config)')
    parser.add_argument('--hide-progress', '-H', action='store_true',
                         help='Forçar ocultação da barra de progresso (sobrescreve config)')
    parser.add_argument('--show-pending', '-S', action='store_true',
                         help='Forçar exibição da lista de arquivos pendentes (sobrescreve config)')
    parser.add_argument('--hide-pending', '-W', action='store_true',
                         help='Forçar ocultação da lista de arquivos pendentes (sobrescreve config)')

    args = parser.parse_args()
    
    # Configurar logging
    logger = setup_logging(args.log_level)
    
    # Configurar manipulador de sinal de emergência
    def emergency_stop_main():
        """Manipulador de emergência para sinais críticos."""
        print("\n🛑 SINAL DE EMERGÊNCIA RECEBIDO!")
        print("⚠️ Interrompendo execução...")
        logger.critical("🛑 Execução interrompida por sinal de emergência")
        global overall_success
        overall_success = False
        sys.exit(1)

    # Registrar manipulador de sinal
    signal.signal(signal.SIGINT, lambda s, f: emergency_stop_main())
    signal.signal(signal.SIGTERM, lambda s, f: emergency_stop_main())
    
    # Carregar variáveis de ambiente
    load_dotenv()
    print_header("Carregando variáveis de ambiente...")
    PATH_ZIP = os.getenv('PATH_ZIP', './dados-zip')
    PATH_UNZIP = os.getenv('PATH_UNZIP', './dados-unzip')
    PATH_PARQUET = os.getenv('PATH_PARQUET', './dados-parquet')
    FILE_DB_PARQUET = os.getenv('FILE_DB_PARQUET', 'cnpj.duckdb')
    PATH_REMOTE_PARQUET = os.getenv('PATH_REMOTE_PARQUET', 'destino/')
    
    if PATH_ZIP and PATH_UNZIP and PATH_PARQUET:
        print_success("Variáveis de ambiente carregadas com sucesso")
        logger.info(f"PATH_ZIP = {PATH_ZIP}")
        logger.info(f"PATH_UNZIP = {PATH_UNZIP}")
        logger.info(f"PATH_PARQUET = {PATH_PARQUET}")
        logger.info(f"FILE_DB_PARQUET = {FILE_DB_PARQUET}")
        logger.info(f"PATH_REMOTE_PARQUET = {PATH_REMOTE_PARQUET}")
    else:
        print_error("Erro ao carregar variáveis de ambiente. Verifique o arquivo .env")
        logger.error("Variáveis de ambiente PATH_ZIP, PATH_UNZIP ou PATH_PARQUET não definidas")
        return False, ""
    
    if not initialize_processors():
        print_error("Falha ao inicializar nova arquitetura. Verifique os logs.")
        return False, ""
    print_success("Arquitetura refatorada inicializada com sucesso")
    
    # Verificar conectividade de rede antes de qualquer operação
    if not check_internet_connection():
        logger.warning("⚠️ Sem conectividade de rede. Algumas funcionalidades podem estar limitadas.")
        report_critical_failure(
            FailureType.CONNECTIVITY,
            "Sem conexão com a internet",
            "MAIN_CONNECTIVITY"
        )
    
    # Verificar espaço em disco
    if not check_disk_space():
        logger.warning("⚠️ Espaço em disco limitado. Monitorando recursos durante execução.")
    
    # Inicializar sistema de estatísticas
    global_stats.start_session()
    
    # Se chegou até aqui após processamento bem-sucedido, usar pipeline otimizado
    if args.step == 'all':
        print_header("Modo Completo: Download -> Processamento Otimizado -> Banco de Dados")
        
        # 1. Download
        print_section("Etapa 1: Download dos arquivos")
        download_start_time = time.time()
        
        # Configurar para forçar o download se necessário
        if args.force_download:
            os.environ['FORCE_DOWNLOAD'] = 'True'
            logger.info("Download forçado ativado: sobrescreverá arquivos existentes.")
        
        # Iniciar o download assíncrono
        tipos_desejados = args.tipos if args.tipos else []
        remote_folder_param = args.remote_folder if args.remote_folder else None
        from_folder_param = args.from_folder if args.from_folder else None
        
        download_ok, latest_folder = await run_download_process(
            tipos_desejados=tipos_desejados,
            remote_folder=remote_folder_param,
            all_folders=args.all_folders,
            from_folder=from_folder_param,
            quiet=args.quiet,
            verbose_ui=args.verbose_ui,
            show_progress=args.show_progress,
            hide_progress=args.hide_progress,
            show_pending=args.show_pending,
            hide_pending=args.hide_pending
        )
        
        download_time = time.time() - download_start_time
        logger.info("=" * 50)
        logger.info(f"Tempo de download: {format_elapsed_time(download_time)}")
        
        if not download_ok:
            print_error("Falha no processo de download. Verifique os logs para mais detalhes.")
            total_time = time.time() - start_time
            logger.info("=" * 50)
            logger.info(f"TEMPO TOTAL DE EXECUÇÃO: {format_elapsed_time(total_time)}")
            logger.info("STATUS FINAL: FALHA")
            logger.info("=" * 50)
            return False, ""
        
        if not latest_folder:
            print_error("Erro: não foi possível determinar a pasta de download para processamento")
            total_time = time.time() - start_time
            logger.info("=" * 50)
            logger.info(f"TEMPO TOTAL DE EXECUÇÃO: {format_elapsed_time(total_time)}")
            logger.info("STATUS FINAL: FALHA")
            logger.info("=" * 50)
            return False, ""
        
        print_success(f"Download concluído. Arquivos salvos em: {os.path.join(PATH_ZIP, latest_folder)}")
        
        # 2. Processamento com Pipeline Otimizado
        print_section("Etapa 2: Processamento Otimizado dos arquivos")
        process_start_time = time.time()
        
        # Definir o diretório de origem para ZIPs
        source_zip_path = os.path.join(PATH_ZIP, latest_folder)
        
        # Definir o diretório de saída para Parquets - USANDO O MESMO NOME DA PASTA REMOTA
        output_subfolder = args.output_subfolder if args.output_subfolder else latest_folder
        output_parquet_path = os.path.join(PATH_PARQUET, output_subfolder)
        os.makedirs(output_parquet_path, exist_ok=True)
        
        logger.info(f"Processando arquivos de: {source_zip_path}")
        logger.info(f"Salvando Parquets em: {output_parquet_path}")
        
        # Lista de tipos a processar (todos ou filtrados)
        tipos_a_processar = args.tipos if args.tipos else ['empresas', 'estabelecimentos', 'simples', 'socios']
        
        # 🆕 Usar o novo pipeline otimizado que processa arquivos já existentes imediatamente
        logger.info("🚀 Iniciando pipeline otimizado: processamento imediato de arquivos já baixados")
        
        # Obter URLs dos arquivos da pasta remota (mesmos que foram baixados)
        from src.async_downloader import get_latest_month_zip_urls, _filter_urls_by_type
        
        base_url = os.getenv('BASE_URL')
        if not base_url:
            logger.error("BASE_URL não definida no arquivo .env")
            return False, ""
            
        zip_urls, _ = get_latest_month_zip_urls(base_url, latest_folder)
        
        # Filtrar URLs por tipos desejados
        tipos_desejados = args.tipos if args.tipos else []
        if tipos_desejados:
            zip_urls, ignored = _filter_urls_by_type(zip_urls, tuple(tipos_desejados))
            logger.info(f"Filtrados {ignored} URLs não desejadas para processamento. Restaram {len(zip_urls)} URLs.")
        
        # Preparar opções de processamento
        processing_options = {}
        if hasattr(args, 'criar_empresa_privada') and args.criar_empresa_privada:
            processing_options['create_private'] = True
        if hasattr(args, 'criar_subset_uf') and args.criar_subset_uf:
            processing_options['uf_subset'] = args.criar_subset_uf
        
        # Executar pipeline otimizado
        process_results = await optimized_download_and_process_pipeline(
            urls=zip_urls,
            source_zip_path=source_zip_path,
            unzip_path=PATH_UNZIP,
            output_parquet_path=output_parquet_path,
            tipos_a_processar=tipos_a_processar,
            delete_zips_after_extract=args.delete_zips_after_extract,
            force_download=False,  # Não forçar download pois já foi feito na etapa anterior
            **processing_options
        )
        
        process_time = time.time() - process_start_time
        logger.info("=" * 50)
        logger.info(f"Tempo de processamento: {format_elapsed_time(process_time)}")
        
        if not process_results.get('all_ok', False):
            print_warning("Alguns erros ocorreram durante o processamento. O banco de dados NÃO será criado.")
            total_time = time.time() - start_time
            logger.info("=" * 50)
            logger.info(f"TEMPO TOTAL DE EXECUÇÃO: {format_elapsed_time(total_time)}")
            logger.info("STATUS FINAL: FALHA")
            logger.info("=" * 50)
            return False, ""
        else:
            print_success("Processamento concluído com sucesso.")
        
        # 3. Criação do banco de dados
        print_section("Etapa 3: Criação do banco de dados DuckDB")
        db_start_time = time.time()
        
        try:
            logger.info(f"Criando arquivo DuckDB em: {output_parquet_path}")
            db_success = create_duckdb_file(output_parquet_path, FILE_DB_PARQUET, PATH_REMOTE_PARQUET)
            db_time = time.time() - db_start_time
            
            if db_success:
                logger.info("=" * 50)
                logger.info(f"Tempo de processamento do banco: {format_elapsed_time(db_time)}")
                db_file = os.path.join(output_parquet_path, FILE_DB_PARQUET)
                print_success(f"Banco de dados DuckDB criado com sucesso em: {db_file}")
                
                # Realizar limpeza se solicitada
                if args.cleanup_after_db or args.cleanup_all_after_db:
                    cleanup_zip = args.cleanup_all_after_db
                    
                    cleanup_success = cleanup_after_database(
                        parquet_folder=output_parquet_path,
                        zip_folder=source_zip_path if cleanup_zip else "",
                        cleanup_parquet=True,  # Sempre limpar parquet se foi solicitado
                        cleanup_zip=cleanup_zip
                    )
                    
                    if not cleanup_success:
                        print_warning("Alguns arquivos podem não ter sido removidos durante a limpeza")
                
            else:
                logger.info("=" * 50)
                logger.info(f"Tempo de processamento do banco (falhou): {format_elapsed_time(db_time)}")
                print_error("Falha ao criar banco de dados. Verifique os logs para mais detalhes.")
                logger.error("Criação do banco de dados falhou")
                total_time = time.time() - start_time
                logger.info("=" * 50)
                logger.info(f"TEMPO TOTAL DE EXECUÇÃO: {format_elapsed_time(total_time)}")
                logger.info("STATUS FINAL: FALHA")
                logger.info("=" * 50)
                return False, ""
        except Exception as e:
            db_time = time.time() - db_start_time
            logger.exception(f"Erro ao criar banco de dados: {e}")
            logger.info("=" * 50)
            logger.info(f"Tempo de processamento do banco (erro): {format_elapsed_time(db_time)}")
            print_error(f"Falha ao criar banco de dados: {str(e)}")
            total_time = time.time() - start_time
            logger.info("=" * 50)
            logger.info(f"TEMPO TOTAL DE EXECUÇÃO: {format_elapsed_time(total_time)}")
            logger.info("STATUS FINAL: FALHA")
            logger.info("=" * 50)
            return False, ""
    
    total_time = time.time() - start_time
    
    # Finalizar coleta de estatísticas
    global_stats.end_session()
    
    # Resumo final
    print_header("Processamento concluído")
    logger.info("=" * 50)
    logger.info("RESUMO FINAL DE EXECUÇÃO:")
    logger.info("=" * 50)
    
    if args.step == 'all':
        logger.info(f"Download: {format_elapsed_time(download_time)}")
        logger.info(f"Processamento: {format_elapsed_time(process_time)}")
        logger.info(f"Criação do banco: {format_elapsed_time(db_time)}")
    
    logger.info(f"TEMPO TOTAL DE EXECUÇÃO: {format_elapsed_time(total_time)}")
    logger.info("=" * 50)
    logger.info("Execução concluída.")
    
    # Exibir relatório detalhado de estatísticas
    global_stats.print_detailed_report()
    
    # Salvar estatísticas em arquivo
    try:
        stats_filename = f"estatisticas_cnpj_{time.strftime('%Y%m%d_%H%M%S')}.json"
        stats_path = os.path.join("logs", stats_filename)
        os.makedirs("logs", exist_ok=True)
        global_stats.save_to_json(stats_path)
        print(f"\n📄 Estatísticas detalhadas salvas em: {stats_path}")
        logger.info(f"📄 Estatísticas detalhadas salvas em: {stats_path}")
    except Exception as e:
        logger.error(f"Erro ao salvar estatísticas: {e}")
    
<<<<<<< HEAD
    return True, latest_folder
=======
    return overall_success, latest_folder
>>>>>>> f7e5f1e7


if __name__ == '__main__':
    result = main()<|MERGE_RESOLUTION|>--- conflicted
+++ resolved
@@ -390,14 +390,11 @@
             return False, ""
         print_success("Arquitetura refatorada inicializada com sucesso")
         
-        # As configurações de interface já foram processadas na função main()
-        # e estão disponíveis em config.pipeline
-        
-<<<<<<< HEAD
-        # Log das configurações de interface
-        logger.info(f"📊 Barra de progresso: {'✅ ativada' if config.pipeline.show_progress_bar else '❌ desativada'}")
-        logger.info(f"📋 Lista de arquivos pendentes: {'✅ ativada' if config.pipeline.show_pending_files else '❌ desativada'}")
-=======
+        # Processar argumentos de interface (barra de progresso e arquivos pendentes)
+        # Determinar configurações de interface baseadas nos argumentos
+        show_progress_bar = config.pipeline.show_progress_bar  # Valor padrão
+        show_pending_files = config.pipeline.show_pending_files  # Valor padrão
+        
         # Modo silencioso tem prioridade máxima
         if quiet:
             show_progress_bar = False
@@ -426,10 +423,9 @@
         config.pipeline.show_progress_bar = show_progress_bar
         config.pipeline.show_pending_files = show_pending_files
         
-        # Log das configurações finais de interface
-        logger.info(f"📊 Barra de progresso: {'✅ ativada' if show_progress_bar else '❌ desativada'}")
-        logger.info(f"📋 Lista de arquivos pendentes: {'✅ ativada' if show_pending_files else '❌ desativada'}")
->>>>>>> f7e5f1e7
+        # Log das configurações de interface
+        logger.info(f"📊 Barra de progresso: {'✅ ativada' if config.pipeline.show_progress_bar else '❌ desativada'}")
+        logger.info(f"📋 Lista de arquivos pendentes: {'✅ ativada' if config.pipeline.show_pending_files else '❌ desativada'}")
         
         # Obter URLs base
         base_url = os.getenv('BASE_URL', 'https://dados.rfb.gov.br/CNPJ/')
@@ -1667,11 +1663,7 @@
     except Exception as e:
         logger.error(f"Erro ao salvar estatísticas: {e}")
     
-<<<<<<< HEAD
-    return True, latest_folder
-=======
     return overall_success, latest_folder
->>>>>>> f7e5f1e7
 
 
 if __name__ == '__main__':
